--- conflicted
+++ resolved
@@ -56,35 +56,13 @@
     setSuccess(null)
 
     try {
-<<<<<<< HEAD
-      if (isDemoMode) {
-        // Demo mode - create a fake task ID and redirect to monitoring
-        const demoTaskId = `demo_${Date.now()}`
-        setSuccess('Demo task created successfully!')
-        
-        setTimeout(() => {
-          router.push(`/task/monitor/${demoTaskId}`)
-        }, 1500)
-        return
-      }
-
-      // Create a simple browser automation task using the new BrowserUse API
-      const response = await ApiService.createBrowserUseTask({
-        prompt: task,
+      // Create a simple browser automation task
+      const response = await ApiService.createBrowserTask({
+        task_description: task,
+        llm_provider: llmProvider,
         model: llmProvider === 'openai' ? 'gpt-4o' : 
                llmProvider === 'anthropic' ? 'claude-3-5-sonnet-20241022' : 
-               'gemini-pro',
-        max_steps: 50,
-=======
-      // Create a simple browser automation task
-      const response = await ApiService.executeBrowserTask({
-        task: task,
-        model: llmProvider === 'openai' ? 'gpt-4o-mini' : 
-               llmProvider === 'anthropic' ? 'claude-3-5-sonnet-20241022' : 
-               'gemini-pro',
-        llm_provider: llmProvider,
->>>>>>> f40f9303
-        timeout_minutes: 30
+               'gemini-pro'
       })
 
       const taskId = response.data.task_id
